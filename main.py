import matplotlib
import matplotlib.pyplot as plt
import numpy as np
from scipy.integrate import solve_ivp
from sklearn.decomposition import PCA


matplotlib.use("TkAgg")


# The function of the flow field
def vector_field(t, y):
    x, y = y
    dx_dt = 2*x + y**2
    dy_dt = x**2 - y

    return [dx_dt, dy_dt]

<<<<<<< HEAD

x = np.linspace(-3, 5, 10)
y = np.linspace(-2, 5, 10)
X, Y = np.meshgrid(x, y)

U, V = vector_field(0, (X, Y))

figure, axis = plt.subplots(1, 2)

axis[0].quiver(X, Y, U, V, scale=200)
axis[0].set_xlabel('x')
axis[0].set_ylabel('y')
axis[0].set_title('Flow Field: F(x, y) = (2*x + y**2, x**2 - y)')
axis[0].set_xlim(-3, 5)
axis[0].set_ylim(-2, 5)
axis[0].grid(True)

t = np.linspace(0, 5, 1000)
xs = np.linspace(-0.95, -0.85, 50)
ys = np.repeat(-2.0, 50)
=======
# Plot settings
plt.xlabel('x')
plt.ylabel('y')
plt.title('Flow Field: F(x, y) = (2*x + y**2, x**2 - y)')
plt.xlim(-3, 5)
plt.ylim(-2, 5)
plt.grid(True)

# Plot arrows showing the direction of the flow field
x = np.linspace(-3, 5, 10)
y = np.linspace(-2, 5, 10)
X, Y = np.meshgrid(x, y)
U, V = vector_field(0, (X, Y))
plt.quiver(X, Y, U, V, scale=200)


# Integrate over the flow field using the Runge-Kutta method
t = np.linspace(0, 10, 1000)
xs = np.linspace(-0.9, -0.85, 20)
ys = np.repeat(-2.0, 20)
>>>>>>> b373508b

y0s = [[x, y] for x, y in zip(xs, ys)]

solutions = [solve_ivp(vector_field, (0, 10), y0, method="RK45", t_eval=t) for y0 in y0s]
solutions = [solution.y for solution in solutions]

# Downsample the solutions in order to get lines of the same dimension
min_len = min(len(solution[0]) for solution in solutions)
downsampled_solutions = []
for solution in solutions:
    downsampled_solution = [[], []]
    solution_length = len(solution[0])
    step = solution_length / min_len
    i = 0

    while round(i) < solution_length:
        downsampled_solution[0].append(solution[0][round(i)])
        downsampled_solution[1].append(solution[1][round(i)])
        i += step

    downsampled_solutions.append(downsampled_solution)

# Plot the downsampled solutions
for solution in downsampled_solutions:
    axis[0].plot(solution[0], solution[1])


# PCA Test
reshaped_data = np.reshape(downsampled_solutions, (50, -1))

pca = PCA(n_components=2)
projected_data = pca.fit_transform(reshaped_data)

axis[1].scatter(projected_data[:, 0], projected_data[:, 1])
axis[1].set_xlabel('Principal Component 1')
axis[1].set_ylabel('Principal Component 2')
axis[1].set_title('Scatter Plot of Projected Lines')

plt.show()<|MERGE_RESOLUTION|>--- conflicted
+++ resolved
@@ -15,8 +15,6 @@
     dy_dt = x**2 - y
 
     return [dx_dt, dy_dt]
-
-<<<<<<< HEAD
 
 x = np.linspace(-3, 5, 10)
 y = np.linspace(-2, 5, 10)
@@ -37,28 +35,6 @@
 t = np.linspace(0, 5, 1000)
 xs = np.linspace(-0.95, -0.85, 50)
 ys = np.repeat(-2.0, 50)
-=======
-# Plot settings
-plt.xlabel('x')
-plt.ylabel('y')
-plt.title('Flow Field: F(x, y) = (2*x + y**2, x**2 - y)')
-plt.xlim(-3, 5)
-plt.ylim(-2, 5)
-plt.grid(True)
-
-# Plot arrows showing the direction of the flow field
-x = np.linspace(-3, 5, 10)
-y = np.linspace(-2, 5, 10)
-X, Y = np.meshgrid(x, y)
-U, V = vector_field(0, (X, Y))
-plt.quiver(X, Y, U, V, scale=200)
-
-
-# Integrate over the flow field using the Runge-Kutta method
-t = np.linspace(0, 10, 1000)
-xs = np.linspace(-0.9, -0.85, 20)
-ys = np.repeat(-2.0, 20)
->>>>>>> b373508b
 
 y0s = [[x, y] for x, y in zip(xs, ys)]
 
